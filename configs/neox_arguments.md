--- conflicted
+++ resolved
@@ -111,11 +111,7 @@
 
 - **git_hash**: str
 
-<<<<<<< HEAD
-    Default = 4f14166
-=======
     Default = 47abc1f
->>>>>>> 87d01ad5
 
     current git hash of repository
 
