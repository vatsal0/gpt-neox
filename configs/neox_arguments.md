Arguments for gpt-neox. All of the following can be specified in your .yml config file(s):


## NeoXArgsLRScheduler

LR Scheduler Arguments



- **lr_decay_style**: typing.Literal['constant', 'linear', 'cosine', 'exponential']

    Default = linear

    Learning rate decay function. Choose from 'constant', 'linear', 'cosine', 'exponential'.



- **lr_decay_iters**: int

    Default = None

    Number of iterations to decay learning rate over, If None defaults to --train-iters



- **min_lr**: float

    Default = 0.0

    Minimum value for learning rate. The scheduler clips values below this threshold.



- **warmup**: float

    Default = 0.01

    Percentage of total iterations to warmup on (.01 = 1 percent of all training iters).



- **override_lr_scheduler**: bool

    Default = False

    Reset the values of the scheduler (learning rate,warmup iterations, minimum learning rate, maximum number of iterations, and decay style from input arguments and ignore values from checkpoints. Note that all the above values will be reset.



- **use_checkpoint_lr_scheduler**: bool

    Default = False

    Use checkpoint to set the values of the scheduler (learning rate, warmup iterations, minimum learning rate, maximum number of iterations, and decay style from checkpoint and ignore input arguments.



## NeoXArgsLogging

Logging Arguments



- **use_wandb**: bool

    Default = None

    Flag indicating if wandb is to be used.



- **wandb_group**: str

    Default = None

    Weights and Biases group name - used to group together "runs".



- **wandb_team**: str

    Default = None

    Team name for Weights and Biases.



- **wandb_project**: str

    Default = neox

    wandb project name



- **wandb_host**: str

    Default = https://api.wandb.ai

    url of the wandb host



- **wandb_init_all_ranks**: bool

    Default = False

    Initialize wandb on all ranks.



- **git_hash**: str

<<<<<<< HEAD
    Default = 3ef5b66
=======
    Default = 1b85a2f
>>>>>>> d3d59f2f

    current git hash of repository



- **log_dir**: str

    Default = None

    Directory to save logs to.



- **tensorboard_dir**: str

    Default = None

    Write TensorBoard logs to this directory.



- **log_interval**: int

    Default = 100

    Interval between logging.



- **log_grad_pct_zeros**: bool

    Default = False

    Log the percentage of zeros for the gradient of each parameter to wandb / tensorboard (useful for debugging). Needs wandb_init_all_ranks set to True if using pipeline parallelism to log all ranks.



- **log_param_norm**: bool

    Default = False

    Log the frob norm of the parameters to wandb / tensorboard (useful for debugging). Needs wandb_init_all_ranks set to True if using pipeline parallelism to log all ranks.



- **log_grad_norm**: bool

    Default = False

    Log the frob norm of the gradients to wandb / tensorboard (useful for debugging).
    (N.B - this will only work with pp = 0 for now, as we don't have access to the gradients of the model because
    deepspeed.)



- **log_optimizer_states**: bool

    Default = False

    Log the frob norm of the optimizer states to wandb / tensorboard (useful for debugging).



- **log_gradient_noise_scale**: bool

    Default = False

    Whether to log the gradient noise scale when training (cf. https://arxiv.org/abs/1812.06162 for explanation)



- **gradient_noise_scale_n_batches**: int

    Default = 5

    Number of batches to accumulate gradients for in the gradient noise scale logger.



- **gradient_noise_scale_cpu_offload**: bool

    Default = False

    Whether to offload the buffered gradients to cpu when measuring gradient noise scale.



- **memory_profiling**: bool

    Default = False

    Whether to take a memory snapshot of the model. Useful for debugging memory issues.



- **memory_profiling_path**: str

    Default = None

    Path to save memory snapshot to.



- **profile**: bool

    Default = False

    Enable nsys profiling. When using this option,
    nsys options should be specified in commandline.
    An example nsys commandline is
    ```
    nsys profile -s none -t nvtx,cuda -o <path/to/output_file>
    --force-overwrite true
    --capture-range=cudaProfilerApi
    --capture-range-end=stop
    ```



- **profile_step_start**: int

    Default = 10

    Step to start profiling at.



- **profile_step_stop**: int

    Default = 12

    Step to stop profiling at.



## NeoXArgsMoE

Mixture of Expert (MoE) Arguments



- **moe_num_experts**: int

    Default = 1

    The number of experts in MoE layers. MoE layers not used if set to 1



- **moe_expert_interval**: int

    Default = 1

    Have one MoE layer every expert_interval layers



- **moe_top_k**: int

    Default = 1

    The number of experts each token is routed to in MoE layers.



- **moe_router_type**: typing.Literal['sinkhorn', 'topk']

    Default = sinkhorn

    What token routing algorithm to use. Currently only sinkhorn is supported for training.
    TopK is only used for inference/eval.



- **moe_lbl_in_fp32**: bool

    Default = False

    Whether to compute the load balancing loss in fp32.



- **moe_jitter_eps**: float

    Default = None

    Coefficient for MoE routing jitter. Jitter is
    not used if set to None



## NeoXArgsModel

Model Arguments



- **precision**: typing.Literal['fp16', 'fp32', 'bfloat16']

    Default = None

    description of the used precision, either one of fp16 or fp32 (and in the future bf16).



- **num_layers**: int

    Default = None

    Number of transformer layers.



- **hidden_size**: int

    Default = None

    Transformer hidden size.



- **intermediate_size**: int

    Default = None

    Transformer intermediate size. Currently only used for "mlp_type": "llama".

    If not passed, will be set to a reasonable default.



- **num_attention_heads**: int

    Default = None

    Number of transformer attention heads.

    If num_kv_heads is set, will control only number of query heads.



- **num_kv_heads**: int

    Default = None

    Number of transformer key/value attention heads.

    If set to None or the same value as num_attention_heads, will perform multi-head attention (MHA).
    If set to < num_attention_heads but > 1, will perform grouped-query attention (GQA) (https://arxiv.org/pdf/2305.13245.pdf)
    If set to 1, will perform multi-query attention.

    Must be < num_attention_heads and divide num_attention_heads evenly.



- **seq_length**: int

    Default = None

    Maximum sequence length to process.



- **sliding_window_width**: int

    Default = None

    Width of the attention sliding window. Only supported with Flash Attention 2.



- **max_position_embeddings**: int

    Default = None

    Maximum number of position embeddings to use. This is the size of position embedding.



- **norm**: typing.Literal['layernorm', 'rmsnorm', 'scalenorm']

    Default = layernorm

    Normalization layer to use. Choose from "layernorm", "rmsnorm", "scalenorm".



- **layernorm_fusion**: bool

    Default = False

    Use fused layer norm kernel (if `norm` is `layernorm`).



- **use_qk_layernorm**: bool

    Default = False

    Use QK Normalization



- **layernorm_epsilon**: float

    Default = 1e-05

    Layer norm epsilon.



- **rms_norm_epsilon**: float

    Default = 1e-08

    Root mean squared norm epsilon



- **scalenorm_epsilon**: float

    Default = 1e-08

    Scalenorm epsilon



- **pos_emb**: typing.Literal['learned', 'rotary', 'sinusoidal', 'rpe', 'alibi', 'none']

    Default = learned

    Type of positional embedding to use - choose from 'learned', 'rotary', 'sinusoidal', 'rpe', 'none'



- **rpe_num_buckets**: int

    Default = 32

    T5 relative positional encoding number of buckets, default 32.



- **rpe_max_distance**: int

    Default = 128

    T5 relative positional encoding max distance, default 128.



- **opt_pos_emb_offset**: int

    Default = 0

    Learned position embedding offset (only used by OPT, where it should be set to 2).



- **no_weight_tying**: bool

    Default = False

    Disables weight tying between embedding weights and final Linear layer



- **attention_config**: list

    Default = None

    Attention configuration for gpt-neox

    The first item in the list specifies the attention type(s), and should be a list of strings. The second item
    specifies the number of times to repeat those attention types in the full list.

    attention type choices:  [global, local, sparse_fixed, sparse_variable, bslongformer, bigbird, "gmlp", "amlp", "flash", "mamba", "rwkv"]

    So a 12 layer network with only global attention could be specified like:
        [[[`global`], 12]]

    or a 12 layer network with alternating global / local like:
        [[[`global`, `local`], 6]]

    If none is specified, this defaults to
        [[[`global`], n_layers]]



- **sparsity_config**: dict

    Default = None

    Sparsity configuration dict as defined in https://www.deepspeed.ai/docs/config-json/#sparse-attention

    Note that since neox is autoregressive, attention is always "unidirectional" and `horizontal_global_attention` is
    always false.

    The main difference between our sparsity config and deepspeed's is that `mode` is ignored - since it is instead
    specified in attention_config defining each layer.

    An example config is given below:
          "sparse_attention": {
            "block": 16,
            "different_layout_per_head": true,
            "num_local_blocks": 4,
            "num_global_blocks": 1,
            "num_different_global_patterns": 4,
            "num_random_blocks": 0,
            "local_window_blocks": [4],
            "global_block_indices": [0],
            "global_block_end_indices": None,
            "num_sliding_window_blocks": 3
          }



- **num_unique_layers**: int

    Default = None

    Number of unique transformer layers. num-layers should be divisible by this value. Currently only has an effect when pipe_parallel_size=0.



- **param_sharing_style**: str

    Default = grouped

    Ordering of the shared parameters. For example, for a num-layers=4 and --num-unique-layers=2, we will have the following ordering for two unique layers 1 and 2-: grouped: [1, 2, 1, 2] and spaced: [1, 1, 2, 2].



- **make_vocab_size_divisible_by**: int

    Default = 128

    Pad the vocab size to be divisible by this value. This is added for computational efficiency reasons.



- **activation**: typing.Literal['gelu', 'geglu', 'relu', 'softsign', 'swish', 'mish', 'silu']

    Default = gelu

    Activation function to use - choose from ["gelu", "geglu", "relu", "softsign", "swish", "mish", "silu"]



- **scaled_upper_triang_masked_softmax_fusion**: bool

    Default = False

    Enable fusion of query_key_value_scaling time (upper diagonal) masking and softmax.



- **scaled_masked_softmax_fusion**: bool

    Default = False

    Enable fusion of query_key_value_scaling general masking and softmax.



- **bias_gelu_fusion**: bool

    Default = False

    Enable bias and gelu fusion.



- **bias_dropout_fusion**: bool

    Default = False

    Enable bias and dropout fusion.



- **rope_fusion**: bool

    Default = False

    Enable rotary embedding fusion.



- **fp16_lm_cross_entropy**: bool

    Default = False

    Move the cross entropy unreduced loss calculation for lm head to fp16.



- **init_method_std**: float

    Default = 0.02

    Standard deviation of the zero mean normal distribution used for weight initialization.



- **apply_query_key_layer_scaling**: bool

    Default = False

    Scale Q * K^T by 1 / layer-number. If this flag is set, then it will automatically set attention-softmax-in-fp32 to true



- **use_cpu_initialization**: bool

    Default = False

    If set, affine parallel weights initialization uses CPU



- **attention_softmax_in_fp32**: bool

    Default = False

    Run attention masking and softmax in fp32.



- **rotary_pct**: float

    Default = 1.0

    pct of hidden dims to apply rotary positional embedding to



- **rotary_emb_base**: int

    Default = 10000

    Base for rotary positional embedding



- **rotary_save_freqs_buffer**: bool

    Default = False

    Used to control whether the `inv_freqs` buffer in rotary embeddings
    will be stored in checkpoints (persistent=True) or not.

    Defaults to false, but is left configurable to maintain backward-compatibility
    with GPT-NeoX checkpoints that were trained with this flag.



- **init_method**: typing.Literal['normal', 'scaled_normal', 'orthogonal', 'scaled_orthogonal', 'xavier_uniform', 'xavier_normal', 'wang_init', 'small_init', 'single_residual_scaled_normal']

    Default = normal

    Init function used on all layers except ff residual outputs - choose from
    ["normal", "scaled_normal", "orthogonal", "scaled_orthogonal", "xavier_uniform", "xavier_normal", "wang_init", "small_init"]



- **output_layer_init_method**: typing.Literal['normal', 'scaled_normal', 'orthogonal', 'scaled_orthogonal', 'xavier_uniform', 'xavier_normal', 'wang_init', 'small_init', 'single_residual_scaled_normal']

    Default = scaled_normal

    Init function used for ff residual outputs - choose from
    ["normal", "scaled_normal", "orthogonal", "scaled_orthogonal", "xavier_uniform", "xavier_normal", "wang_init", "small_init"]



- **gmlp_attn_dim**: int

    Default = 64

    the dimension of the single head self attention in gmlp model (not used in gpt models).
    If None - gmlp model doesn't use attention.



- **gpt_j_residual**: bool

    Default = False

    If false, we use the conventional residual path:
      x = x + attn(ln1(x))
      x = x + mlp(ln2(x))
    Otherwise, we use the residual path from GPT-J, which offers a slight speedup:
      x = ln(x)
      x = x + attn(x) + mlp(x)



- **gpt_j_tied**: bool

    Default = False

    If false, we use
      x = x + attn(ln1(x)) + mlp(ln2(x))
    Otherwise, we tie the layer norms
      y = ln(x)
      x = x + attn(y) + mlp(y)



- **use_bias_in_norms**: bool

    Default = True

    If false, norms (e.g. LayerNorm) will not have bias terms



- **use_bias_in_attn_linear**: bool

    Default = True

    If false, attn_linear (e.g. QKVO) will not have bias terms



- **mlp_type**: str

    Default = regular

    Types:
        regular: Megatron implementation
        llama: LLaMA MLP (SiLU-gated MLP)



- **soft_prompt_tuning**: dict

    Default = None

    Dictionary configuring the soft prompt tuning parameters.
    If enabled, will train *only* the soft prompt, and freezes the rest of the model.
    parameters in the dict are:
        'enabled': bool = True # enables soft prompting
        'num_tokens': int = 10 # length of the soft prompt in tokens
        'init_string': str = '' # if provided, initialize the soft prompt with the word embeddings of this string
        'init_range': float = 0.5 # if no init string is provided, initialize the soft prompt with a uniform distribution between -init_range and init_rang



- **mamba_selective_scan_fusion**: bool

    Default = False

    Enable fused kernels for Mamba selective scan.



- **mamba_causal_conv_fusion**: bool

    Default = False

    Enable fused kernels for Mamba causal Conv1d.



- **mamba_inner_func_fusion**: bool

    Default = False

    Enable fused inner operator for Mamba. (Supersedes conv. and selective scan fusion flags, requires each of those kernels to be installed.)



- **mamba_selective_fp32_params**: bool

    Default = True

    Keep selected parameters in fp32 for Mamba (A and D).
    Requires https://github.com/EleutherAI/DeeperSpeed/pull/61 .



- **mamba_use_bias_in_conv**: bool

    Default = True

    If false, conv1d in mamba block will not have bias term



- **mamba_use_bias_in_linears**: bool

    Default = False

    Enable bias terms in mamba block up- and down- projections (in_proj and out_proj).



- **output_layer_parallelism**: typing.Literal['column']

    Default = column

    Parameter controlling whether the output layer is parallelized over the hidden dim (row) or the vocab dim (column)



## NeoXArgsOptimizer

Optimizer Arguments



- **optimizer_type**: typing.Literal['adam', 'onebitadam', 'cpu_adam', 'cpu_torch_adam', 'sm3', 'madgrad_wd', 'sgd', 'lion']

    Default = adam

    Type of optimizer to use. Choose from ['adam', 'onebitadam', 'cpu_adam', 'cpu_torch_adam', 'sm3', 'madgrad_wd', 'sgd', 'lion']
    NOTE: sgd will use MuSGD from Mup. Mup must be enabled for this optimizer.



- **use_bnb_optimizer**: bool

    Default = False

    Whether to enable the bitsandbytes optimizers



- **zero_stage**: typing.Union[int, typing.List[int], typing.Literal['all']]

    Default = None

    Zero Optimizer stage



- **zero_reduce_scatter**: bool

    Default = None

    Zero: Uses reduce or reduce scatter instead of allreduce to average gradients



- **zero_contiguous_gradients**: bool

    Default = None

    Zero: Copies the gradients to a contiguous buffer as they are produced. Avoids memory fragmentation during backward pass. Only useful when running very large models.



- **zero_reduce_bucket_size**: int

    Default = None

    Zero: Number of elements reduced/allreduced at a time. Limits the memory required for the allgather for large model sizes



- **zero_allgather_bucket_size**: int

    Default = None

    Zero: Number of elements allgathered at a time. Limits the memory required for the allgather for large model sizes



- **lr**: float

    Default = None

    Max Learning rate during training



## NeoXArgsOther

Misc. Arguments



- **distributed_backend**: str

    Default = nccl

    Which backend to use for distributed training.



- **local_rank**: int

    Default = None

    local rank passed from distributed launcher.



- **rank**: int

    Default = None

    global rank of process being run (passed in via distributed launcher)



- **lazy_mpu_init**: bool

    Default = False

    If set to True, initialize_megatron() skips DDP initialization and returns function to complete it instead. Also turns on use-cpu-initialization flag. This is for external DDP manager.



- **short_seq_prob**: float

    Default = 0.1

    Probability of producing a short sequence.



- **eod_mask_loss**: bool

    Default = False

    Mask loss for the end of document tokens.



- **adlr_autoresume**: bool

    Default = False

    Enable auto-resume on adlr cluster.



- **adlr_autoresume_interval**: int

    Default = 1000

    Intervals over which check for auto-resume termination signal



- **seed**: int

    Default = 1234

    Random seed used for python, numpy, pytorch, and cuda.



- **onnx_safe**: bool

    Default = False

    Use workarounds for known problems with Torch ONNX exporter



- **deepscale**: bool

    Default = False

    (Deprecated) enable DeepSpeed (helper flag for user code, no impact on DeepSpeed backend)'



- **deepscale_config**: str

    Default = None

    (Deprecated) deepscale json configuration file.



- **deepspeed_mpi**: bool

    Default = False

    Run via MPI, this will attempt to discover the necessary variables to initialize torch distributed from the MPI environment



- **deepspeed_slurm**: bool

    Default = False

    Run via SLURM, this will attempt to discover the necessary variables to initialize torch distributed from the SLURM environment



- **user_script**: str

    Default = None

    user script to be run



- **iteration**: int

    Default = None

    Set during training



- **do_train**: bool

    Default = None

    Set during training



- **do_valid**: bool

    Default = None

    Set during training



- **do_test**: bool

    Default = None

    Set during training



- **save_iters**: list

    Default = None

    Set during training



- **global_num_gpus**: int

    Default = None

    Set during launching



## NeoXArgsParallelism

Parallelism Arguments



- **pipe_parallel_size**: int

    Default = 0

    Number of pipeline parallel stages. Disable with 0.



- **model_parallel_size**: int

    Default = 1

    Size of the model parallelism.



- **pipe_partition_method**: str

    Default = type:transformer|mlp

    method used to distribute model layers across pipeline stages. Choose from "parameters", which balances the number
    of parameters on each pipeline stage, "uniform", which naively balances the number of layers per stage, or
    "type:[regex]", which balances layers whose class names match [regex]



- **world_size**: int

    Default = None

    Total world size (i.e number of gpus in cluster). Configured post-launch using distributed launcher



- **is_pipe_parallel**: bool

    Default = False

    flag to determine whether pipeline parallelism is on - shouldn't be set by user, is automatically determined
    according to pipeline parallel size.



## NeoXArgsTemplate

NeoXArgsTemplate()



## NeoXArgsTextgen

Text Generation arguments



- **text_gen_type**: str

    Default = None

    How to generate text/sample the model.
    Options: `unconditional`, `input-file`, `interactive`



- **temperature**: float

    Default = 0.0

    exponential scaling output distribution ("higher == more risk")



- **top_p**: float

    Default = 0.0

    Top-p (nucleus) sampling chooses from the smallest possible set of tokens whose cumulative probability exceeds the probability top_p.



- **top_k**: int

    Default = 0

    integer between 0 and the models vocab size. Filters out any logits with a probability less than that of the top_kth token.



- **return_logits**: bool

    Default = False

    Boolean for whether to return the logits for generated tokens



- **maximum_tokens**: int

    Default = 64

    maximum number of tokens to be generated



- **prompt_end**: str

    Default = 


    a single prompt's end. Defaults to newline



- **sample_input_file**: str

    Default = None

    Get input from file instead of interactive mode, each line is an input.



- **sample_output_file**: str

    Default = samples.txt

    Output file



- **num_samples**: int

    Default = 1

    Number of samples to generate unconditionally, defaults to 1 and interactive conditional sampling



- **recompute**: bool

    Default = False

    During generation recompute all attention instead of using previously computed keys/values.
    Should be set to true for sparse attention models



- **eval_results_prefix**: str

    Default = 

    prefix to which to save evaluation results - final fp will be {eval_results_prefix}_eval_results_yy-mm-dd-HH-MM.json



- **eval_tasks**: list

    Default = None

    Tasks to evaluate on using lm_eval_harness

    NOTE: Requires internet connection



## NeoXArgsTokenizer

Tokenizer Arguments



- **tokenizer_type**: typing.Literal['GPT2BPETokenizer', 'HFTokenizer', 'HFGPT2Tokenizer', 'SPMTokenizer', 'CharLevelTokenizer', 'TiktokenTokenizer']

    Default = GPT2BPETokenizer

    Type of tokenizer to use - should be one of ["GPT2BPETokenizer", "HFTokenizer", "HFGPT2Tokenizer", "SPMTokenizer", "CharLevelTokenizer", "TiktokenTokenizer"]



- **padded_vocab_size**: int

    Default = None

    Total (padded) vocabulary size of tokenizer. Configured after launching of training,
    as it's dependent on the parallelism size.



## NeoXArgsTraining

Training Arguments



- **data_path**: str

    Default = None

    Path to combined dataset to split.



- **use_shared_fs**: bool

    Default = True

    Whether to use a shared filesystem for data loading. If False, local rank 0 on all nodes will preprocess the data,
    otherwise only global rank 0 will preprocess the data. This is implemented in megatron/data/gpt2_dataset.py::_build_index_mappings.



- **train_data_paths**: list

    Default = None

    List of paths to train datasets.



- **label_data_paths**: list

    Default = None

    List of paths to label datasets (not shifted by 1 yet!).



- **test_data_paths**: list

    Default = None

    List of paths to test datasets.



- **valid_data_paths**: list

    Default = None

    List of paths to validation datasets.



- **train_data_weights**: list

    Default = None

    List of 'weights' that decide how often to sample from each training dataset when blending datasets. If None, defaults to equal weighting.
    Should be a list the same length as `train_data_paths`



- **valid_data_weights**: list

    Default = None

    List of 'weights' that decide how often to sample from each validation dataset when blending datasets. If None, defaults to equal weighting.
    Should be a list the same length as `valid_data_paths`



- **test_data_weights**: list

    Default = None

    List of 'weights' that decide how often to sample from each test dataset when blending datasets. If None, defaults to equal weighting.
    Should be a list the same length as `test_data_paths`



- **weight_by_num_documents**: bool

    Default = False

    If True, Builds dataset weights from a multinomial distribution over groups of data according to the number of
    documents in each group.

    WARNING: setting this to True will override any user provided weights

    We sample from a group according to the probability p(L) ∝ |L| ** α,
    where p(L) is the probability of sampling from a given group,
          |L| is the number of examples in that datapoint,
          and α is a coefficient that acts to upsample data from underrepresented groups

    Hence α (`alpha`) allows us to control how much to 'boost' the probability of training on low-resource groups.

    See https://arxiv.org/abs/1911.02116 for more details



- **weighted_sampler_alpha**: float

    Default = 1.0

    Alpha value for `weight_by_num_documents`. Only has an effect if `weight_by_num_documents` = True.

    when alpha = 1, the probability of sampling from a given group = n_samples / total_samples
    as alpha -> 0, the probability of sampling from all groups becomes equal, and number of documents has no effect
    as alpha -> inf, the probability of sampling from the groups with *the most samples* -> 1



- **data_impl**: typing.Literal['infer', 'mmap', 'cached']

    Default = infer

    Implementation of indexed datasets, can be one of "infer", "cached", or "mmap"



- **mmap_warmup**: bool

    Default = False

    Warm up mmap files.



- **save**: str

    Default = None

    Output directory to save checkpoints to.



- **s3_path**: str

    Default = None

    Path to s3 bucket for saving checkpoints.



- **s3_chunk_size**: int

    Default = 104857600

    The number of bytes in each file chunk when uploading to s3. Defaults to 100MiB.



- **config_files**: dict

    Default = None

    Store of original config files mapping config filename to file contents



- **load**: str

    Default = None

    Directory containing a model checkpoint.



- **checkpoint_validation_with_forward_pass**: bool

    Default = False

    save input and output of a forward pass with the checkpoint and validate after load



- **checkpoint_scale**: typing.Literal['linear', 'log']

    Default = linear

    How step at which checkpoints are saved should scale. "linear" implies 1 checkpoint will be saved at every multiple of `checkpoint-factor`,
    while "log" implies that the number of steps between each checkpoint will be multiplied by `checkpoint-factor` at each step, starting from step 1.



- **checkpoint_factor**: int

    Default = None

    Acts as a multiplier on either the "log" or "linear" checkpoint spacing.

    With `checkpoint-scale="linear"`, `checkpoint-factor=20`, and `train-iters=100`, checkpoints will be saved at
    steps [20, 40, 60, 80, 100].

    With `checkpoint-scale="log"`, `checkpoint-factor=2`, and `train-iters=100`, checkpoints will be saved at
    steps [1, 2, 4, 8, 16, 32, 64, 100].

    Note that the last checkpoint step is always saved.



- **extra_save_iters**: list

    Default = None

    Additional iterations when a checkpoint should be saved.
    Must be a list of ints or `None`.



- **no_save_optim**: bool

    Default = False

    Do not save current optimizer.



- **no_save_rng**: bool

    Default = False

    Do not save current rng state.



- **no_load_optim**: bool

    Default = False

    Do not load optimizer when loading checkpoint.



- **no_load_rng**: bool

    Default = False

    Do not load rng state when loading checkpoint.



- **finetune**: bool

    Default = False

    Load model for finetuning. Do not load optimizer or rng state from checkpoint and set iteration to 0. Assumed when loading a release checkpoint.



- **batch_size**: int

    Default = None

    training microbatch size per gpu



- **train_iters**: int

    Default = None

    Number of iterations to run for training.



- **eval_iters**: int

    Default = 100

    Number of iterations to run for evaluation validation/test for.



- **keep_last_n_checkpoints**: int

    Default = None

    Number of last checkpoints to keep



- **eval_interval**: int

    Default = 1000

    Interval between running evaluation on validation set.



- **split**: str

    Default = 969, 30, 1

    Comma_separated list of proportions for training, validation, and test split. For example the split 90,5,5 will use 90% of data for training, 5% for validation and 5% for test.



- **vocab_file**: str

    Default = None

    Path to the vocab file.



- **merge_file**: str

    Default = None

    Path to the BPE merge file.



- **num_workers**: int

    Default = 2

    Dataloader number of workers.



- **exit_interval**: int

    Default = None

    Exit the program after the iteration is divisible by this value.



- **attention_dropout**: float

    Default = 0.0

    Post attention dropout probability.



- **hidden_dropout**: float

    Default = 0.0

    Dropout probability for hidden state transformer.



- **weight_decay**: float

    Default = 0.1

    Weight decay coefficient for L2 regularization.



- **checkpoint_activations**: bool

    Default = False

    Checkpoint activation to allow for training with larger models, sequences, and batch sizes.



- **checkpoint_num_layers**: int

    Default = 1

    Chunk size (number of layers) for checkpointing.



- **deepspeed_activation_checkpointing**: bool

    Default = True

    DEPRECATED - TODO: remove
    Uses activation checkpointing from deepspeed



- **contiguous_checkpointing**: bool

    Default = False

    Contiguous memory checkpointing for activations.



- **checkpoint_in_cpu**: bool

    Default = False

    Move the activation checkpoints to CPU.



- **synchronize_each_layer**: bool

    Default = False

    does a synchronize at the beginning and end of each checkpointed layer.



- **profile_backward**: bool

    Default = False

    Enables backward pass profiling for checkpointed layers.



- **partition_activations**: bool

    Default = False

    Partition Activations across GPUs before checkpointing.



- **clip_grad**: float

    Default = 1.0

    Gradient clipping based on global L2 norm.



- **hysteresis**: int

    Default = 2

    hysteresis for dynamic loss scaling



- **dynamic_loss_scale**: bool

    Default = None

    flag indicating whether dynamic loss scale is used



- **loss_scale**: float

    Default = None

    Static loss scaling, positive power of 2
    values can improve fp16 convergence. If None, dynamic loss scaling is used.



- **loss_scale_window**: float

    Default = 1000.0

    Window over which to raise/lower dynamic scale.



- **min_scale**: float

    Default = 1.0

    Minimum loss scale for dynamic loss scale.



- **char_level_ppl**: bool

    Default = False

    Whether to calculate character level perplexity as well as token level perplexity. (may incur a time cost)



- **use_mup**: bool

    Default = False

    Whether to use Microsoft's Mup https://github.com/microsoft/mup



- **coord_check**: bool

    Default = False

    Whether to generate a "coord check" plot to verify mup's implementation in neox



- **save_base_shapes**: bool

    Default = False

    Whether to save base shapes for mup. This will save the shapes to the path specified in base-shapes-file.



- **base_shapes_file**: str

    Default = None

    Path to the base shapes to save to/load from



- **mup_init_scale**: float

    Default = 1.0

    Initialization scale: All the parameters are multiplied by this value



- **mup_attn_temp**: float

    Default = 1.0

    Attention temperature: Reciprocal of the multiplier applied to the input to attention softmax



- **mup_output_temp**: float

    Default = 1.0

    Output temperature: Reciprocal of the multiplier applied to the input to softmax that
    produces the distribution over output tokens.



- **mup_embedding_mult**: float

    Default = 1.0

    Scalar by which we multiply the output of the embedding layer



- **mup_rp_embedding_mult**: float

    Default = 1.0

    Scalar by which we multiply vectors representing relative position



- **mup_width_scale**: int

    Default = 2

    What to scale width by when creating the delta model for mup



## NeoXArgsDeepspeedConfig

Args for deepspeed config
    Every argument included here will be included in deepspeed config json
    As of Mar 8 2023, up to date compared to https://www.deepspeed.ai/docs/config-json/



- **deepspeed**: bool

    Default = True

    boolean flag to enable DeepSpeed (Always True)



- **train_batch_size**: int

    Default = None

    The effective training batch size. This is the amount of data samples that leads to one step of model update. train_batch_size is aggregated by the batch size that a single GPU processes in one forward/backward pass (a.k.a., train_step_batch_size), the gradient accumulation steps (a.k.a., gradient_accumulation_steps), and the number of GPUs.



- **train_micro_batch_size_per_gpu**: int

    Default = None

    Batch size to be processed by one GPU in one step (without gradient accumulation). When specified, gradient_accumulation_steps is automatically calculated using train_batch_size and number of GPUs. Should not be concurrently specified with gradient_accumulation_steps in the configuration JSON.



- **gradient_accumulation_steps**: int

    Default = 1

    Number of training steps to accumulate gradients before averaging and applying them. This feature is sometimes useful to improve scalability since it results in less frequent communication of gradients between steps. Another impact of this feature is the ability to train with larger batch sizes per GPU. When specified, train_step_batch_size is automatically calculated using train_batch_size and number of GPUs. Should not be concurrently specified with train_step_batch_size in the configuration JSON.



- **optimizer**: dict

    Default = None

    dict containing the keys type and params

    type: The optimizer name. DeepSpeed natively supports Adam, AdamW, OneBitAdam, Lamb, and OneBitLamb optimizers (See here for details) and will import other optimizers from torch.

    params: Dictionary of parameters to instantiate optimizer. The parameter names must match the optimizer constructor signature (e.g., for Adam).



- **scheduler**: dict

    Default = None

    dict containing the keys type and params

    type: The scheduler name. See here (https://deepspeed.readthedocs.io/en/latest/schedulers.html) for list of support schedulers.

    params: Dictionary of parameters to instantiate scheduler. The parameter names should match scheduler constructor signature.



- **fp32_allreduce**: bool

    Default = False

    During gradient averaging perform allreduce with 32 bit values



- **prescale_gradients**: bool

    Default = False

    Scale gradients before doing allreduce



- **gradient_predivide_factor**: float

    Default = 1.0

    Before gradient averaging predivide gradients by a specified factor, can sometimes help with fp16 stability when scaling to large numbers of GPUs



- **sparse_gradients**: bool

    Default = False

    Enable sparse compression of torch.nn.Embedding gradients.



- **fp16**: dict

    Default = None

    Configuration for using mixed precision/FP16 training that leverages NVIDIA’s Apex package.

    Dictionary options as described in Deepspeed documentation: https://www.deepspeed.ai/docs/config-json/#fp16-training-options



- **bf16**: dict

    Default = None

    Configuration for using bfloat16 floating-point format as an alternative to FP16. BFLOAT16 requires hardware support (e.g., NVIDIA A100).

    Dictionary options as described in Deepspeed documentation: https://www.deepspeed.ai/docs/config-json/#bfloat16-training-options



- **amp**: dict

    Default = None

    Configuration for using automatic mixed precision (AMP) training that leverages NVIDIA’s Apex AMP package.

    Dictionary as described in Deepspeed documentation: https://www.deepspeed.ai/docs/config-json/#automatic-mixed-precision-amp-training-options



- **gradient_clipping**: float

    Default = 1.0

    Enable gradient clipping with provided value



- **zero_optimization**: dict

    Default = None

    Configuration for using ZeRO optimization.

    Multi-level dictionary as described in Deepspeed documentation: https://www.deepspeed.ai/docs/config-json/#zero-optimization-options



- **curriculum_learning**: dict

    Default = None

    



- **curriculum_seqlen**: int

    Default = 0

    Internal var for tracking the current seqlen



- **steps_per_print**: int

    Default = 10

    Print train loss every N steps.



- **wall_clock_breakdown**: bool

    Default = False

    Enable timing of the latency of forward/backward/update training phases.



- **dump_state**: bool

    Default = False

    Print out state information of DeepSpeed object after initialization.



- **flops_profiler**: dict

    Default = None

    Configuration for using FLOPS profiler.

    Dictionary as described in Deepspeed documentation: https://www.deepspeed.ai/docs/config-json/#flops-profiler



- **communication_data_type**: bool

    Default = None

    During gradient averaging, perform communication with selected data type. By default it will be determined by selected regime



- **autotuning**: dict

    Default = None

    Configuration for using autotuning.

    Dictionary as described in Deepspeed documentation: https://www.deepspeed.ai/docs/config-json/#autotuning



- **activation_checkpointing**: dict

    Default = None

    Configuration for using activation checkpointing.

    Dictionary as described in Deepspeed documentation: https://www.deepspeed.ai/docs/config-json/#activation-checkpointing



- **sparse_attention**: dict

    Default = None

    Configuration for using sparse attention.

    Dictionary as described in Deepspeed documentation: https://www.deepspeed.ai/docs/config-json/#sparse-attention



- **data_efficiency**: dict

    Default = None

    Configuration for using data efficiency.

    Dictionary as described in Deepspeed documentation: https://www.deepspeed.ai/docs/config-json/#data-efficiency



- **tensorboard**: dict

    Default = None

    Configuration for using tensorboard.

    Dictionary as described in Deepspeed documentation: https://www.deepspeed.ai/docs/config-json/#monitoring-module-tensorboard-wandb-csv



- **wandb**: dict

    Default = None

    Configuration for using wandb.



- **csv_monitor**: dict

    Default = None

    Configuration for using csv_monitor.



- **elasticity**: dict

    Default = None

    Configuration for using elastic training.

    Dictionary as described in Deepspeed documentation: https://www.deepspeed.ai/docs/config-json/#elastic-training-config-v01-and-v02



- **comms_logger**: dict

    Default = None

    Configuration for using communication logger.

    Dictionary as described in Deepspeed documentation: https://www.deepspeed.ai/docs/config-json/#communication-logging



- **compression_training**: dict

    Default = None

    Configuration for using compression training.

    Dictionary as described in Deepspeed documentation: https://www.deepspeed.ai/docs/config-json/#compression



- **checkpoint**: dict

    Default = None

    Configuration for using checkpointing.

    Dictionary as described in Deepspeed documentation: https://www.deepspeed.ai/docs/config-json/#checkpoint-options



- **data_types**: dict

    Default = None

    Configuration for using data types.

    Dictionary as described in Deepspeed documentation: https://www.deepspeed.ai/docs/config-json/#data-type-options



- **deepspeed_extra_args**: dict

    Default = None

    Dictionary of extra arguments to be included in the yaml config file. This can be used for any argument not included in the above list.



## NeoXArgsDeepspeedRunner

Args for deepspeed runner (deepspeed.launcher.runner).
    Every argument included here will be passed as command line argument to deepspeed.launcher.runner



- **hostfile**: str

    Default = None

    list of hostnames / ssh aliases and the number of GPUs per host

    example file contents:
    worker-1 slots=4
    worker-2 slots=4
    127.0.0 slots=4
    127.0.1 slots=4



- **include**: str

    Default = None

    Specify hardware resources to use during execution. String format is `NODE_SPEC[@NODE_SPEC ...]` where `NODE_SPEC=NAME[:SLOT[,SLOT ...]]`. If `:SLOT` is omitted, include all slots on that host. Example: `"worker-0@worker-1:0,2"` will use all slots. on `worker-0` and slots `[0, 2]` on `worker-1`.



- **exclude**: str

    Default = None

    Specify hardware resources to NOT use during execution. Same format as include



- **num_nodes**: int

    Default = -1

    Total number of worker nodes to run on, this will use the top N hosts from the given hostfile. -1 will use all.



- **num_gpus**: int

    Default = None

    Max number of GPUs to use on each node, will use [0:N) GPU ids on each node. None / not specifying a value will use all.



- **master_port**: int

    Default = 29500

    Port used by PyTorch distributed for communication during training.



- **master_addr**: str

    Default = None

    IP address of node 0, will be inferred via 'hostname -I' if not specified.



- **launcher**: typing.Literal['pdsh', 'openmpi', 'mvapich', 'slurm']

    Default = pdsh

    Launcher backend for multi-node training. Options currently include PDSH, OpenMPI, MVAPICH.



- **force_multi**: bool

    Default = False

    Force multi-node training even if only one node is specified.



- **detect_nvlink_pairs**: bool

    Default = False

    If true, autodetects nvlink pairs and remaps cuda visible devices to place them next to each other. This is an Eleuther addition to deepspeed, and should speed up model parallel training on setups with nvlink pairs when mp=2.



- **autotuning_run**: str

    Default = None

    Either "tune", "run", or `None`.



- **no_ssh_check**: bool

    Default = False

    If true, overrides the default check where DeepSpeed confirms that the headnode is accessible via ssh.



- **comment**: str

    Default = None

    Adds a `--comment` to the DeepSpeed launch command. In DeeperSpeed this is passed on to the SlurmLauncher as well. Sometimes necessary for cluster rules, or so I've heard.



- **account**: str

    Default = None

    Adds a `--account` to the DeepSpeed launch command. In DeeperSpeed this is passed on to the SlurmLauncher as well. Sometimes necessary for cluster rules, or so I've heard.
<|MERGE_RESOLUTION|>--- conflicted
+++ resolved
@@ -111,11 +111,7 @@
 
 - **git_hash**: str
 
-<<<<<<< HEAD
-    Default = 3ef5b66
-=======
     Default = 1b85a2f
->>>>>>> d3d59f2f
 
     current git hash of repository
 
