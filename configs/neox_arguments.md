Arguments for gpt-neox. All of the following can be specified in your .yml config file(s):


## NeoXArgsLRScheduler

LR Scheduler Arguments



- **lr_decay_style**: typing.Literal['constant', 'linear', 'cosine', 'exponential']

    Default = linear

    Learning rate decay function. Choose from 'constant', 'linear', 'cosine', 'exponential'.



- **lr_decay_iters**: int

    Default = None

    Number of iterations to decay learning rate over, If None defaults to --train-iters



- **min_lr**: float

    Default = 0.0

    Minimum value for learning rate. The scheduler clips values below this threshold.



- **warmup**: float

    Default = 0.01

    Percentage of total iterations to warmup on (.01 = 1 percent of all training iters).



- **override_lr_scheduler**: bool

    Default = False

    Reset the values of the scheduler (learning rate,warmup iterations, minimum learning rate, maximum number of iterations, and decay style from input arguments and ignore values from checkpoints. Note that all the above values will be reset.



- **use_checkpoint_lr_scheduler**: bool

    Default = False

    Use checkpoint to set the values of the scheduler (learning rate, warmup iterations, minimum learning rate, maximum number of iterations, and decay style from checkpoint and ignore input arguments.



## NeoXArgsLogging

Logging Arguments



- **use_wandb**: bool

    Default = None

    Flag indicating if wandb is to be used.



- **wandb_group**: str

    Default = None

    Weights and Biases group name - used to group together "runs".



- **wandb_team**: str

    Default = None

    Team name for Weights and Biases.



- **wandb_project**: str

    Default = neox

    wandb project name



- **wandb_host**: str

    Default = https://api.wandb.ai

    url of the wandb host



- **wandb_init_all_ranks**: bool

    Default = False

    Initialize wandb on all ranks.



- **git_hash**: str

    Default = 8d175ed

    current git hash of repository



- **log_dir**: str

    Default = None

    Directory to save logs to.



- **tensorboard_dir**: str

    Default = None

    Write TensorBoard logs to this directory.



- **log_interval**: int

    Default = 100

    Interval between logging.



- **log_grad_pct_zeros**: bool

    Default = False

    Log the percentage of zeros for the gradient of each parameter to wandb / tensorboard (useful for debugging). Needs wandb_init_all_ranks set to True if using pipeline parallelism to log all ranks.



- **log_param_norm**: bool

    Default = False

    Log the frob norm of the parameters to wandb / tensorboard (useful for debugging). Needs wandb_init_all_ranks set to True if using pipeline parallelism to log all ranks.



- **log_grad_norm**: bool

    Default = False

    Log the frob norm of the gradients to wandb / tensorboard (useful for debugging).
    (N.B - this will only work with pp = 0 for now, as we don't have access to the gradients of the model because
    deepspeed.)



- **log_optimizer_states**: bool

    Default = False

    Log the frob norm of the optimizer states to wandb / tensorboard (useful for debugging).



- **log_gradient_noise_scale**: bool

    Default = False

    Whether to log the gradient noise scale when training (cf. https://arxiv.org/abs/1812.06162 for explanation)



- **gradient_noise_scale_n_batches**: int

    Default = 5

    Number of batches to accumulate gradients for in the gradient noise scale logger.



- **gradient_noise_scale_cpu_offload**: bool

    Default = False

    Whether to offload the buffered gradients to cpu when measuring gradient noise scale.



- **memory_profiling**: bool

    Default = False

    Whether to take a memory snapshot of the model. Useful for debugging memory issues.



- **memory_profiling_path**: str

    Default = None

    Path to save memory snapshot to.



- **profile**: bool

    Default = False

    Enable nsys profiling. When using this option,
    nsys options should be specified in commandline.
    An example nsys commandline is
    ```
    nsys profile -s none -t nvtx,cuda -o <path/to/output_file>
    --force-overwrite true
    --capture-range=cudaProfilerApi
    --capture-range-end=stop
    ```



- **profile_step_start**: int

    Default = 10

    Step to start profiling at.



- **profile_step_stop**: int

    Default = 12

    Step to stop profiling at.



## NeoXArgsModel

Model Arguments



- **precision**: typing.Literal['fp16', 'fp32', 'bfloat16']

    Default = None

    description of the used precision, either one of fp16 or fp32 (and in the future bf16).



- **num_layers**: int

    Default = None

    Number of transformer layers.



- **hidden_size**: int

    Default = None

    Transformer hidden size.



- **intermediate_size**: int

    Default = None

    Transformer intermediate size. Currently only used for "mlp_type": "llama".

    If not passed, will be set to a reasonable default.



- **num_attention_heads**: int

    Default = None

    Number of transformer attention heads.

    If num_kv_heads is set, will control only number of query heads.



- **num_kv_heads**: int

    Default = None

    Number of transformer key/value attention heads.

    If set to None or the same value as num_attention_heads, will perform multi-head attention (MHA).
    If set to < num_attention_heads but > 1, will perform grouped-query attention (GQA) (https://arxiv.org/pdf/2305.13245.pdf)
    If set to 1, will perform multi-query attention.

    Must be < num_attention_heads and divide num_attention_heads evenly.



- **seq_length**: int

    Default = None

    Maximum sequence length to process.



- **sliding_window_width**: int

    Default = None

    Width of the attention sliding window. Only supported with Flash Attention 2.



- **max_position_embeddings**: int

    Default = None

    Maximum number of position embeddings to use. This is the size of position embedding.



- **norm**: typing.Literal['layernorm', 'rmsnorm', 'scalenorm']

    Default = layernorm

    Normalization layer to use. Choose from "layernorm", "rmsnorm", "scalenorm".



- **layernorm_fusion**: bool

    Default = False

    Use fused layer norm kernel (if `norm` is `layernorm`).



- **use_qk_layernorm**: bool

    Default = False

    Use QK Normalization



- **layernorm_epsilon**: float

    Default = 1e-05

    Layer norm epsilon.



- **rms_norm_epsilon**: float

    Default = 1e-08

    Root mean squared norm epsilon



- **scalenorm_epsilon**: float

    Default = 1e-08

    Scalenorm epsilon



- **pos_emb**: typing.Literal['learned', 'rotary', 'sinusoidal', 'rpe', 'alibi', 'none']

    Default = learned

    Type of positional embedding to use - choose from 'learned', 'rotary', 'sinusoidal', 'rpe', 'none'



- **rpe_num_buckets**: int

    Default = 32

    T5 relative positional encoding number of buckets, default 32.



- **rpe_max_distance**: int

    Default = 128

    T5 relative positional encoding max distance, default 128.



- **opt_pos_emb_offset**: int

    Default = 0

    Learned position embedding offset (only used by OPT, where it should be set to 2).



- **no_weight_tying**: bool

    Default = False

    Disables weight tying between embedding weights and final Linear layer



- **attention_config**: list

    Default = None

    Attention configuration for gpt-neox

    The first item in the list specifies the attention type(s), and should be a list of strings. The second item
    specifies the number of times to repeat those attention types in the full list.

    attention type choices:  [global, local, sparse_fixed, sparse_variable, bslongformer, bigbird, "gmlp", "amlp", "flash", "mamba", "rwkv"]

    So a 12 layer network with only global attention could be specified like:
        [[[`global`], 12]]

    or a 12 layer network with alternating global / local like:
        [[[`global`, `local`], 6]]

    If none is specified, this defaults to
        [[[`global`], n_layers]]



- **sparsity_config**: dict

    Default = None

    Sparsity configuration dict as defined in https://www.deepspeed.ai/docs/config-json/#sparse-attention

    Note that since neox is autoregressive, attention is always "unidirectional" and `horizontal_global_attention` is
    always false.

    The main difference between our sparsity config and deepspeed's is that `mode` is ignored - since it is instead
    specified in attention_config defining each layer.

    An example config is given below:
          "sparse_attention": {
            "block": 16,
            "different_layout_per_head": true,
            "num_local_blocks": 4,
            "num_global_blocks": 1,
            "num_different_global_patterns": 4,
            "num_random_blocks": 0,
            "local_window_blocks": [4],
            "global_block_indices": [0],
            "global_block_end_indices": None,
            "num_sliding_window_blocks": 3
          }



- **num_unique_layers**: int

    Default = None

    Number of unique transformer layers. num-layers should be divisible by this value. Currently only has an effect when pipe_parallel_size=0.



- **param_sharing_style**: str

    Default = grouped

    Ordering of the shared parameters. For example, for a num-layers=4 and --num-unique-layers=2, we will have the following ordering for two unique layers 1 and 2-: grouped: [1, 2, 1, 2] and spaced: [1, 1, 2, 2].



- **make_vocab_size_divisible_by**: int

    Default = 128

    Pad the vocab size to be divisible by this value. This is added for computational efficiency reasons.



- **activation**: typing.Literal['gelu', 'geglu', 'relu', 'softsign', 'swish', 'mish', 'silu']

    Default = gelu

    Activation function to use - choose from ["gelu", "geglu", "relu", "softsign", "swish", "mish", "silu"]



- **scaled_upper_triang_masked_softmax_fusion**: bool

    Default = False

    Enable fusion of query_key_value_scaling time (upper diagonal) masking and softmax.



- **scaled_masked_softmax_fusion**: bool

    Default = False

    Enable fusion of query_key_value_scaling general masking and softmax.



- **bias_gelu_fusion**: bool

    Default = False

    Enable bias and gelu fusion.



- **bias_dropout_fusion**: bool

    Default = False

    Enable bias and dropout fusion.



- **rope_fusion**: bool

    Default = False

    Enable rotary embedding fusion.



- **fp16_lm_cross_entropy**: bool

    Default = False

    Move the cross entropy unreduced loss calculation for lm head to fp16.



- **init_method_std**: float

    Default = 0.02

    Standard deviation of the zero mean normal distribution used for weight initialization.



- **apply_query_key_layer_scaling**: bool

    Default = False

    Scale Q * K^T by 1 / layer-number. If this flag is set, then it will automatically set attention-softmax-in-fp32 to true



- **use_cpu_initialization**: bool

    Default = False

    If set, affine parallel weights initialization uses CPU



- **attention_softmax_in_fp32**: bool

    Default = False

    Run attention masking and softmax in fp32.



- **rotary_pct**: float

    Default = 1.0

    pct of hidden dims to apply rotary positional embedding to



- **rotary_emb_base**: int

    Default = 10000

    Base for rotary positional embedding



- **rotary_save_freqs_buffer**: bool

    Default = False

    Used to control whether the `inv_freqs` buffer in rotary embeddings
    will be stored in checkpoints (persistent=True) or not.

    Defaults to false, but is left configurable to maintain backward-compatibility
    with GPT-NeoX checkpoints that were trained with this flag.



- **init_method**: typing.Literal['normal', 'scaled_normal', 'orthogonal', 'scaled_orthogonal', 'xavier_uniform', 'xavier_normal', 'wang_init', 'small_init', 'single_residual_scaled_normal']

    Default = normal

    Init function used on all layers except ff residual outputs - choose from
    ["normal", "scaled_normal", "orthogonal", "scaled_orthogonal", "xavier_uniform", "xavier_normal", "wang_init", "small_init"]



- **output_layer_init_method**: typing.Literal['normal', 'scaled_normal', 'orthogonal', 'scaled_orthogonal', 'xavier_uniform', 'xavier_normal', 'wang_init', 'small_init', 'single_residual_scaled_normal']

    Default = scaled_normal

    Init function used for ff residual outputs - choose from
    ["normal", "scaled_normal", "orthogonal", "scaled_orthogonal", "xavier_uniform", "xavier_normal", "wang_init", "small_init"]



- **gmlp_attn_dim**: int

    Default = 64

    the dimension of the single head self attention in gmlp model (not used in gpt models).
    If None - gmlp model doesn't use attention.



- **gpt_j_residual**: bool

    Default = False

    If false, we use the conventional residual path:
      x = x + attn(ln1(x))
      x = x + mlp(ln2(x))
    Otherwise, we use the residual path from GPT-J, which offers a slight speedup:
      x = ln(x)
      x = x + attn(x) + mlp(x)



- **gpt_j_tied**: bool

    Default = False

    If false, we use
      x = x + attn(ln1(x)) + mlp(ln2(x))
    Otherwise, we tie the layer norms
      y = ln(x)
      x = x + attn(y) + mlp(y)



- **use_bias_in_norms**: bool

    Default = True

    If false, norms (e.g. LayerNorm) will not have bias terms



- **use_bias_in_attn_linear**: bool

    Default = True

    If false, attn_linear (e.g. QKVO) will not have bias terms



- **mlp_type**: str

    Default = regular

    Types:
        regular: Megatron implementation
        llama: LLaMA MLP (SiLU-gated MLP)



- **soft_prompt_tuning**: dict

    Default = None

    Dictionary configuring the soft prompt tuning parameters.
    If enabled, will train *only* the soft prompt, and freezes the rest of the model.
    parameters in the dict are:
        'enabled': bool = True # enables soft prompting
        'num_tokens': int = 10 # length of the soft prompt in tokens
        'init_string': str = '' # if provided, initialize the soft prompt with the word embeddings of this string
        'init_range': float = 0.5 # if no init string is provided, initialize the soft prompt with a uniform distribution between -init_range and init_rang



- **mamba_selective_scan_fusion**: bool

    Default = False

    Enable fused kernels for Mamba selective scan.



- **mamba_causal_conv_fusion**: bool

    Default = False

    Enable fused kernels for Mamba causal Conv1d.



- **mamba_inner_func_fusion**: bool

    Default = False

    Enable fused inner operator for Mamba. (Supersedes conv. and selective scan fusion flags, requires each of those kernels to be installed.)



- **mamba_selective_fp32_params**: bool

    Default = True

    Keep selected parameters in fp32 for Mamba (A and D).
    Requires https://github.com/EleutherAI/DeeperSpeed/pull/61 .



- **mamba_use_bias_in_conv**: bool

    Default = True

    If false, conv1d in mamba block will not have bias term



- **mamba_use_bias_in_linears**: bool

    Default = False

    Enable bias terms in mamba block up- and down- projections (in_proj and out_proj).



- **output_layer_parallelism**: typing.Literal['column']

    Default = column

    Parameter controlling whether the output layer is parallelized over the hidden dim (row) or the vocab dim (column)



## NeoXArgsOptimizer

Optimizer Arguments



- **optimizer_type**: typing.Literal['adam', 'onebitadam', 'cpu_adam', 'cpu_torch_adam', 'sm3', 'madgrad_wd', 'sgd', 'lion']

    Default = adam

    Type of optimizer to use. Choose from ['adam', 'onebitadam', 'cpu_adam', 'cpu_torch_adam', 'sm3', 'madgrad_wd', 'sgd', 'lion']
    NOTE: sgd will use MuSGD from Mup. Mup must be enabled for this optimizer.



- **use_bnb_optimizer**: bool

    Default = False

    Whether to enable the bitsandbytes optimizers



- **zero_stage**: typing.Union[int, typing.List[int], typing.Literal['all']]

    Default = None

    Zero Optimizer stage



- **zero_reduce_scatter**: bool

    Default = None

    Zero: Uses reduce or reduce scatter instead of allreduce to average gradients



- **zero_contiguous_gradients**: bool

    Default = None

    Zero: Copies the gradients to a contiguous buffer as they are produced. Avoids memory fragmentation during backward pass. Only useful when running very large models.



- **zero_reduce_bucket_size**: int

    Default = None

    Zero: Number of elements reduced/allreduced at a time. Limits the memory required for the allgather for large model sizes



- **zero_allgather_bucket_size**: int

    Default = None

    Zero: Number of elements allgathered at a time. Limits the memory required for the allgather for large model sizes



- **lr**: float

    Default = None

    Max Learning rate during training



## NeoXArgsOther

Misc. Arguments



- **distributed_backend**: str

    Default = nccl

    Which backend to use for distributed training.



- **local_rank**: int

    Default = None

    local rank passed from distributed launcher.



- **rank**: int

    Default = None

    global rank of process being run (passed in via distributed launcher)



- **lazy_mpu_init**: bool

    Default = False

    If set to True, initialize_megatron() skips DDP initialization and returns function to complete it instead. Also turns on use-cpu-initialization flag. This is for external DDP manager.



- **short_seq_prob**: float

    Default = 0.1

    Probability of producing a short sequence.



- **eod_mask_loss**: bool

    Default = False

    Mask loss for the end of document tokens.



- **adlr_autoresume**: bool

    Default = False

    Enable auto-resume on adlr cluster.



- **adlr_autoresume_interval**: int

    Default = 1000

    Intervals over which check for auto-resume termination signal



- **seed**: int

    Default = 1234

    Random seed used for python, numpy, pytorch, and cuda.



- **onnx_safe**: bool

    Default = False

    Use workarounds for known problems with Torch ONNX exporter



- **deepscale**: bool

    Default = False

    (Deprecated) enable DeepSpeed (helper flag for user code, no impact on DeepSpeed backend)'



- **deepscale_config**: str

    Default = None

    (Deprecated) deepscale json configuration file.



- **deepspeed_mpi**: bool

    Default = False

    Run via MPI, this will attempt to discover the necessary variables to initialize torch distributed from the MPI environment



- **deepspeed_slurm**: bool

    Default = False

    Run via SLURM, this will attempt to discover the necessary variables to initialize torch distributed from the SLURM environment



- **user_script**: str

    Default = None

    user script to be run



- **iteration**: int

    Default = None

    Set during training



- **do_train**: bool

    Default = None

    Set during training



- **do_valid**: bool

    Default = None

    Set during training



- **do_test**: bool

    Default = None

    Set during training



- **save_iters**: list

    Default = None

    Set during training



- **global_num_gpus**: int

    Default = None

    Set during launching



## NeoXArgsParallelism

Parallelism Arguments



- **pipe_parallel_size**: int

    Default = 0

    Number of pipeline parallel stages. Disable with 0.



- **model_parallel_size**: int

    Default = 1

    Size of the model parallelism.



- **pipe_partition_method**: str

    Default = type:transformer|mlp

    method used to distribute model layers across pipeline stages. Choose from "parameters", which balances the number
    of parameters on each pipeline stage, "uniform", which naively balances the number of layers per stage, or
    "type:[regex]", which balances layers whose class names match [regex]



- **world_size**: int

    Default = None

    Total world size (i.e number of gpus in cluster). Configured post-launch using distributed launcher



- **is_pipe_parallel**: bool

    Default = False

    flag to determine whether pipeline parallelism is on - shouldn't be set by user, is automatically determined
    according to pipeline parallel size.



## NeoXArgsTemplate

NeoXArgsTemplate()



## NeoXArgsTextgen

Text Generation arguments



- **text_gen_type**: str

    Default = None

    How to generate text/sample the model.
    Options: `unconditional`, `input-file`, `interactive`



- **temperature**: float

    Default = 0.0

    exponential scaling output distribution ("higher == more risk")



- **top_p**: float

    Default = 0.0

    Top-p (nucleus) sampling chooses from the smallest possible set of tokens whose cumulative probability exceeds the probability top_p.



- **top_k**: int

    Default = 0

    integer between 0 and the models vocab size. Filters out any logits with a probability less than that of the top_kth token.



- **return_logits**: bool

    Default = False

    Boolean for whether to return the logits for generated tokens



- **maximum_tokens**: int

    Default = 64

    maximum number of tokens to be generated



- **prompt_end**: str

    Default = 


    a single prompt's end. Defaults to newline



- **sample_input_file**: str

    Default = None

    Get input from file instead of interactive mode, each line is an input.



- **sample_output_file**: str

    Default = samples.txt

    Output file



- **num_samples**: int

    Default = 1

    Number of samples to generate unconditionally, defaults to 1 and interactive conditional sampling



- **recompute**: bool

    Default = False

    During generation recompute all attention instead of using previously computed keys/values.
    Should be set to true for sparse attention models



- **eval_results_prefix**: str

    Default = 

    prefix to which to save evaluation results - final fp will be {eval_results_prefix}_eval_results_yy-mm-dd-HH-MM.json



- **eval_tasks**: list

    Default = None

    Tasks to evaluate on using lm_eval_harness

    NOTE: Requires internet connection



<<<<<<< HEAD
=======
- **moe_top_k**: int

    Default = 1

    Activate top K experts in MoE



- **use_tutel**: bool

    Default = False

    Use Tutel optimizations in MoE



- **moe_num_experts**: int

    Default = 1

    Number of MoE experts



- **moe_loss_coeff**: float

    Default = 0.1

    Coefficient for MoE loss



- **moe_train_capacity_factor**: float

    Default = 1.0

    The capacity of the expert at train time



- **moe_eval_capacity_factor**: float

    Default = 1.0

    The capacity of the expert at eval time



- **moe_min_capacity**: int

    Default = 4

    The minimum capacity per expert regardless of the capacity_factor



- **moe_token_dropping**: bool

    Default = False

    Whether to drop tokens when exceeding capacity



- **create_moe_param_group**: bool

    Default = True

    Whether to create a separate parameter group for MoE parameters



- **moe_use_residual**: bool

    Default = True

    Whether to use residual in MoE



- **moe_expert_parallel_size**: int

    Default = 1

    Number of parallel experts in MoE


>>>>>>> d0377563

- **moe_type**: str

    Default = megablocks

    Either `deepspeed` or `megablocks`



- **moe_glu**: bool

    Default = False

    Use gated linear units in MoE



- **moe_lbl_in_fp32**: bool

    Default = False

    Whether to compute the load balancing loss in fp32.



- **moe_jitter_eps**: float

    Default = None

    Coefficient for MoE routing jitter. Jitter is
    not used if set to None



- **enable_expert_tensor_parallelism**: bool

    Default = False

    Enable expert tensor parallelism



## NeoXArgsTokenizer

Tokenizer Arguments



- **tokenizer_type**: typing.Literal['GPT2BPETokenizer', 'HFTokenizer', 'HFGPT2Tokenizer', 'SPMTokenizer', 'CharLevelTokenizer', 'TiktokenTokenizer']

    Default = GPT2BPETokenizer

    Type of tokenizer to use - should be one of ["GPT2BPETokenizer", "HFTokenizer", "HFGPT2Tokenizer", "SPMTokenizer", "CharLevelTokenizer", "TiktokenTokenizer"]



- **padded_vocab_size**: int

    Default = None

    Total (padded) vocabulary size of tokenizer. Configured after launching of training,
    as it's dependent on the parallelism size.



## NeoXArgsTraining

Training Arguments



- **data_path**: str

    Default = None

    Path to combined dataset to split.



- **use_shared_fs**: bool

    Default = True

    Whether to use a shared filesystem for data loading. If False, local rank 0 on all nodes will preprocess the data,
    otherwise only global rank 0 will preprocess the data. This is implemented in megatron/data/gpt2_dataset.py::_build_index_mappings.



- **train_data_paths**: list

    Default = None

    List of paths to train datasets.



- **label_data_paths**: list

    Default = None

    List of paths to label datasets (not shifted by 1 yet!).



- **test_data_paths**: list

    Default = None

    List of paths to test datasets.



- **valid_data_paths**: list

    Default = None

    List of paths to validation datasets.



- **train_data_weights**: list

    Default = None

    List of 'weights' that decide how often to sample from each training dataset when blending datasets. If None, defaults to equal weighting.
    Should be a list the same length as `train_data_paths`



- **valid_data_weights**: list

    Default = None

    List of 'weights' that decide how often to sample from each validation dataset when blending datasets. If None, defaults to equal weighting.
    Should be a list the same length as `valid_data_paths`



- **test_data_weights**: list

    Default = None

    List of 'weights' that decide how often to sample from each test dataset when blending datasets. If None, defaults to equal weighting.
    Should be a list the same length as `test_data_paths`



- **weight_by_num_documents**: bool

    Default = False

    If True, Builds dataset weights from a multinomial distribution over groups of data according to the number of
    documents in each group.

    WARNING: setting this to True will override any user provided weights

    We sample from a group according to the probability p(L) ∝ |L| ** α,
    where p(L) is the probability of sampling from a given group,
          |L| is the number of examples in that datapoint,
          and α is a coefficient that acts to upsample data from underrepresented groups

    Hence α (`alpha`) allows us to control how much to 'boost' the probability of training on low-resource groups.

    See https://arxiv.org/abs/1911.02116 for more details



- **weighted_sampler_alpha**: float

    Default = 1.0

    Alpha value for `weight_by_num_documents`. Only has an effect if `weight_by_num_documents` = True.

    when alpha = 1, the probability of sampling from a given group = n_samples / total_samples
    as alpha -> 0, the probability of sampling from all groups becomes equal, and number of documents has no effect
    as alpha -> inf, the probability of sampling from the groups with *the most samples* -> 1



- **data_impl**: typing.Literal['infer', 'mmap', 'cached']

    Default = infer

    Implementation of indexed datasets, can be one of "infer", "cached", or "mmap"



- **mmap_warmup**: bool

    Default = False

    Warm up mmap files.



- **save**: str

    Default = None

    Output directory to save checkpoints to.



- **s3_path**: str

    Default = None

    Path to s3 bucket for saving checkpoints.



- **s3_chunk_size**: int

    Default = 104857600

    The number of bytes in each file chunk when uploading to s3. Defaults to 100MiB.



- **config_files**: dict

    Default = None

    Store of original config files mapping config filename to file contents



- **load**: str

    Default = None

    Directory containing a model checkpoint.



- **checkpoint_validation_with_forward_pass**: bool

    Default = False

    save input and output of a forward pass with the checkpoint and validate after load



- **checkpoint_scale**: typing.Literal['linear', 'log']

    Default = linear

    How step at which checkpoints are saved should scale. "linear" implies 1 checkpoint will be saved at every multiple of `checkpoint-factor`,
    while "log" implies that the number of steps between each checkpoint will be multiplied by `checkpoint-factor` at each step, starting from step 1.



- **checkpoint_factor**: int

    Default = None

    Acts as a multiplier on either the "log" or "linear" checkpoint spacing.

    With `checkpoint-scale="linear"`, `checkpoint-factor=20`, and `train-iters=100`, checkpoints will be saved at
    steps [20, 40, 60, 80, 100].

    With `checkpoint-scale="log"`, `checkpoint-factor=2`, and `train-iters=100`, checkpoints will be saved at
    steps [1, 2, 4, 8, 16, 32, 64, 100].

    Note that the last checkpoint step is always saved.



- **extra_save_iters**: list

    Default = None

    Additional iterations when a checkpoint should be saved.
    Must be a list of ints or `None`.



- **no_save_optim**: bool

    Default = False

    Do not save current optimizer.



- **no_save_rng**: bool

    Default = False

    Do not save current rng state.



- **no_load_optim**: bool

    Default = False

    Do not load optimizer when loading checkpoint.



- **no_load_rng**: bool

    Default = False

    Do not load rng state when loading checkpoint.



- **finetune**: bool

    Default = False

    Load model for finetuning. Do not load optimizer or rng state from checkpoint and set iteration to 0. Assumed when loading a release checkpoint.



- **batch_size**: int

    Default = None

    training microbatch size per gpu



- **train_iters**: int

    Default = None

    Number of iterations to run for training.



- **eval_iters**: int

    Default = 100

    Number of iterations to run for evaluation validation/test for.



- **keep_last_n_checkpoints**: int

    Default = None

    Number of last checkpoints to keep



- **eval_interval**: int

    Default = 1000

    Interval between running evaluation on validation set.



- **split**: str

    Default = 969, 30, 1

    Comma_separated list of proportions for training, validation, and test split. For example the split 90,5,5 will use 90% of data for training, 5% for validation and 5% for test.



- **vocab_file**: str

    Default = None

    Path to the vocab file.



- **merge_file**: str

    Default = None

    Path to the BPE merge file.



- **num_workers**: int

    Default = 2

    Dataloader number of workers.



- **exit_interval**: int

    Default = None

    Exit the program after the iteration is divisible by this value.



- **attention_dropout**: float

    Default = 0.0

    Post attention dropout probability.



- **hidden_dropout**: float

    Default = 0.0

    Dropout probability for hidden state transformer.



- **weight_decay**: float

    Default = 0.1

    Weight decay coefficient for L2 regularization.



- **checkpoint_activations**: bool

    Default = False

    Checkpoint activation to allow for training with larger models, sequences, and batch sizes.



- **checkpoint_num_layers**: int

    Default = 1

    Chunk size (number of layers) for checkpointing.



- **deepspeed_activation_checkpointing**: bool

    Default = True

    DEPRECATED - TODO: remove
    Uses activation checkpointing from deepspeed



- **contiguous_checkpointing**: bool

    Default = False

    Contiguous memory checkpointing for activations.



- **checkpoint_in_cpu**: bool

    Default = False

    Move the activation checkpoints to CPU.



- **synchronize_each_layer**: bool

    Default = False

    does a synchronize at the beginning and end of each checkpointed layer.



- **profile_backward**: bool

    Default = False

    Enables backward pass profiling for checkpointed layers.



- **partition_activations**: bool

    Default = False

    Partition Activations across GPUs before checkpointing.



- **clip_grad**: float

    Default = 1.0

    Gradient clipping based on global L2 norm.



- **hysteresis**: int

    Default = 2

    hysteresis for dynamic loss scaling



- **dynamic_loss_scale**: bool

    Default = None

    flag indicating whether dynamic loss scale is used



- **loss_scale**: float

    Default = None

    Static loss scaling, positive power of 2
    values can improve fp16 convergence. If None, dynamic loss scaling is used.



- **loss_scale_window**: float

    Default = 1000.0

    Window over which to raise/lower dynamic scale.



- **min_scale**: float

    Default = 1.0

    Minimum loss scale for dynamic loss scale.



- **char_level_ppl**: bool

    Default = False

    Whether to calculate character level perplexity as well as token level perplexity. (may incur a time cost)



- **use_mup**: bool

    Default = False

    Whether to use Microsoft's Mup https://github.com/microsoft/mup



- **coord_check**: bool

    Default = False

    Whether to generate a "coord check" plot to verify mup's implementation in neox



- **save_base_shapes**: bool

    Default = False

    Whether to save base shapes for mup. This will save the shapes to the path specified in base-shapes-file.



- **base_shapes_file**: str

    Default = None

    Path to the base shapes to save to/load from



- **mup_init_scale**: float

    Default = 1.0

    Initialization scale: All the parameters are multiplied by this value



- **mup_attn_temp**: float

    Default = 1.0

    Attention temperature: Reciprocal of the multiplier applied to the input to attention softmax



- **mup_output_temp**: float

    Default = 1.0

    Output temperature: Reciprocal of the multiplier applied to the input to softmax that
    produces the distribution over output tokens.



- **mup_embedding_mult**: float

    Default = 1.0

    Scalar by which we multiply the output of the embedding layer



- **mup_rp_embedding_mult**: float

    Default = 1.0

    Scalar by which we multiply vectors representing relative position



- **mup_width_scale**: int

    Default = 2

    What to scale width by when creating the delta model for mup



## NeoXArgsDeepspeedConfig

Args for deepspeed config
    Every argument included here will be included in deepspeed config json
    As of Mar 8 2023, up to date compared to https://www.deepspeed.ai/docs/config-json/



- **deepspeed**: bool

    Default = True

    boolean flag to enable DeepSpeed (Always True)



- **train_batch_size**: int

    Default = None

    The effective training batch size. This is the amount of data samples that leads to one step of model update. train_batch_size is aggregated by the batch size that a single GPU processes in one forward/backward pass (a.k.a., train_step_batch_size), the gradient accumulation steps (a.k.a., gradient_accumulation_steps), and the number of GPUs.



- **train_micro_batch_size_per_gpu**: int

    Default = None

    Batch size to be processed by one GPU in one step (without gradient accumulation). When specified, gradient_accumulation_steps is automatically calculated using train_batch_size and number of GPUs. Should not be concurrently specified with gradient_accumulation_steps in the configuration JSON.



- **gradient_accumulation_steps**: int

    Default = 1

    Number of training steps to accumulate gradients before averaging and applying them. This feature is sometimes useful to improve scalability since it results in less frequent communication of gradients between steps. Another impact of this feature is the ability to train with larger batch sizes per GPU. When specified, train_step_batch_size is automatically calculated using train_batch_size and number of GPUs. Should not be concurrently specified with train_step_batch_size in the configuration JSON.



- **optimizer**: dict

    Default = None

    dict containing the keys type and params

    type: The optimizer name. DeepSpeed natively supports Adam, AdamW, OneBitAdam, Lamb, and OneBitLamb optimizers (See here for details) and will import other optimizers from torch.

    params: Dictionary of parameters to instantiate optimizer. The parameter names must match the optimizer constructor signature (e.g., for Adam).



- **scheduler**: dict

    Default = None

    dict containing the keys type and params

    type: The scheduler name. See here (https://deepspeed.readthedocs.io/en/latest/schedulers.html) for list of support schedulers.

    params: Dictionary of parameters to instantiate scheduler. The parameter names should match scheduler constructor signature.



- **fp32_allreduce**: bool

    Default = False

    During gradient averaging perform allreduce with 32 bit values



- **prescale_gradients**: bool

    Default = False

    Scale gradients before doing allreduce



- **gradient_predivide_factor**: float

    Default = 1.0

    Before gradient averaging predivide gradients by a specified factor, can sometimes help with fp16 stability when scaling to large numbers of GPUs



- **sparse_gradients**: bool

    Default = False

    Enable sparse compression of torch.nn.Embedding gradients.



- **fp16**: dict

    Default = None

    Configuration for using mixed precision/FP16 training that leverages NVIDIA’s Apex package.

    Dictionary options as described in Deepspeed documentation: https://www.deepspeed.ai/docs/config-json/#fp16-training-options



- **bf16**: dict

    Default = None

    Configuration for using bfloat16 floating-point format as an alternative to FP16. BFLOAT16 requires hardware support (e.g., NVIDIA A100).

    Dictionary options as described in Deepspeed documentation: https://www.deepspeed.ai/docs/config-json/#bfloat16-training-options



- **amp**: dict

    Default = None

    Configuration for using automatic mixed precision (AMP) training that leverages NVIDIA’s Apex AMP package.

    Dictionary as described in Deepspeed documentation: https://www.deepspeed.ai/docs/config-json/#automatic-mixed-precision-amp-training-options



- **gradient_clipping**: float

    Default = 1.0

    Enable gradient clipping with provided value



- **zero_optimization**: dict

    Default = None

    Configuration for using ZeRO optimization.

    Multi-level dictionary as described in Deepspeed documentation: https://www.deepspeed.ai/docs/config-json/#zero-optimization-options



- **curriculum_learning**: dict

    Default = None

    



- **curriculum_seqlen**: int

    Default = 0

    Internal var for tracking the current seqlen



- **steps_per_print**: int

    Default = 10

    Print train loss every N steps.



- **wall_clock_breakdown**: bool

    Default = False

    Enable timing of the latency of forward/backward/update training phases.



- **dump_state**: bool

    Default = False

    Print out state information of DeepSpeed object after initialization.



- **flops_profiler**: dict

    Default = None

    Configuration for using FLOPS profiler.

    Dictionary as described in Deepspeed documentation: https://www.deepspeed.ai/docs/config-json/#flops-profiler



- **communication_data_type**: bool

    Default = None

    During gradient averaging, perform communication with selected data type. By default it will be determined by selected regime



- **autotuning**: dict

    Default = None

    Configuration for using autotuning.

    Dictionary as described in Deepspeed documentation: https://www.deepspeed.ai/docs/config-json/#autotuning



- **activation_checkpointing**: dict

    Default = None

    Configuration for using activation checkpointing.

    Dictionary as described in Deepspeed documentation: https://www.deepspeed.ai/docs/config-json/#activation-checkpointing



- **sparse_attention**: dict

    Default = None

    Configuration for using sparse attention.

    Dictionary as described in Deepspeed documentation: https://www.deepspeed.ai/docs/config-json/#sparse-attention



- **data_efficiency**: dict

    Default = None

    Configuration for using data efficiency.

    Dictionary as described in Deepspeed documentation: https://www.deepspeed.ai/docs/config-json/#data-efficiency



- **tensorboard**: dict

    Default = None

    Configuration for using tensorboard.

    Dictionary as described in Deepspeed documentation: https://www.deepspeed.ai/docs/config-json/#monitoring-module-tensorboard-wandb-csv



- **wandb**: dict

    Default = None

    Configuration for using wandb.



- **csv_monitor**: dict

    Default = None

    Configuration for using csv_monitor.



- **elasticity**: dict

    Default = None

    Configuration for using elastic training.

    Dictionary as described in Deepspeed documentation: https://www.deepspeed.ai/docs/config-json/#elastic-training-config-v01-and-v02



- **comms_logger**: dict

    Default = None

    Configuration for using communication logger.

    Dictionary as described in Deepspeed documentation: https://www.deepspeed.ai/docs/config-json/#communication-logging



- **compression_training**: dict

    Default = None

    Configuration for using compression training.

    Dictionary as described in Deepspeed documentation: https://www.deepspeed.ai/docs/config-json/#compression



- **checkpoint**: dict

    Default = None

    Configuration for using checkpointing.

    Dictionary as described in Deepspeed documentation: https://www.deepspeed.ai/docs/config-json/#checkpoint-options



- **data_types**: dict

    Default = None

    Configuration for using data types.

    Dictionary as described in Deepspeed documentation: https://www.deepspeed.ai/docs/config-json/#data-type-options



- **deepspeed_extra_args**: dict

    Default = None

    Dictionary of extra arguments to be included in the yaml config file. This can be used for any argument not included in the above list.



## NeoXArgsDeepspeedRunner

Args for deepspeed runner (deepspeed.launcher.runner).
    Every argument included here will be passed as command line argument to deepspeed.launcher.runner



- **hostfile**: str

    Default = None

    list of hostnames / ssh aliases and the number of GPUs per host

    example file contents:
    worker-1 slots=4
    worker-2 slots=4
    127.0.0 slots=4
    127.0.1 slots=4



- **include**: str

    Default = None

    Specify hardware resources to use during execution. String format is `NODE_SPEC[@NODE_SPEC ...]` where `NODE_SPEC=NAME[:SLOT[,SLOT ...]]`. If `:SLOT` is omitted, include all slots on that host. Example: `"worker-0@worker-1:0,2"` will use all slots. on `worker-0` and slots `[0, 2]` on `worker-1`.



- **exclude**: str

    Default = None

    Specify hardware resources to NOT use during execution. Same format as include



- **num_nodes**: int

    Default = -1

    Total number of worker nodes to run on, this will use the top N hosts from the given hostfile. -1 will use all.



- **num_gpus**: int

    Default = None

    Max number of GPUs to use on each node, will use [0:N) GPU ids on each node. None / not specifying a value will use all.



- **master_port**: int

    Default = 29500

    Port used by PyTorch distributed for communication during training.



- **master_addr**: str

    Default = None

    IP address of node 0, will be inferred via 'hostname -I' if not specified.



- **launcher**: typing.Literal['pdsh', 'openmpi', 'mvapich', 'slurm']

    Default = pdsh

    Launcher backend for multi-node training. Options currently include PDSH, OpenMPI, MVAPICH.



- **force_multi**: bool

    Default = False

    Force multi-node training even if only one node is specified.



- **detect_nvlink_pairs**: bool

    Default = False

    If true, autodetects nvlink pairs and remaps cuda visible devices to place them next to each other. This is an Eleuther addition to deepspeed, and should speed up model parallel training on setups with nvlink pairs when mp=2.



- **autotuning_run**: str

    Default = None

    Either "tune", "run", or `None`.



- **no_ssh_check**: bool

    Default = False

    If true, overrides the default check where DeepSpeed confirms that the headnode is accessible via ssh.



- **comment**: str

    Default = None

    Adds a `--comment` to the DeepSpeed launch command. In DeeperSpeed this is passed on to the SlurmLauncher as well. Sometimes necessary for cluster rules, or so I've heard.



- **account**: str

    Default = None

    Adds a `--account` to the DeepSpeed launch command. In DeeperSpeed this is passed on to the SlurmLauncher as well. Sometimes necessary for cluster rules, or so I've heard.

## NeoXArgsMoE

Args for Mixture of Experts configuration


- **moe_num_experts**: int

    Default = 1

    The number of experts in MoE layers. MoE
    layers not used if set to 1



- **moe_expert_interval**: int

    Default = 1

    Have one MoE layer every expert_interval layers


- **moe_top_k**: int

    Default = 1

    The number of experts each token is routed to
    in MoE layers.



- **moe_router_type**: typing.Literal['sinkhorn', 'topk']

    Default = 'sinkhorn'

    What token routing algorithm to use.



- **moe_lbl_in_fp32**: bool

    Default = 0.1

    Whether to compute the load balancing loss in fp32.



- **moe_jitter_eps**: float

    Default = None

    Coefficient for MoE routing jitter. Jitter is 
    not used if set to None<|MERGE_RESOLUTION|>--- conflicted
+++ resolved
@@ -1177,137 +1177,6 @@
 
 
 
-<<<<<<< HEAD
-=======
-- **moe_top_k**: int
-
-    Default = 1
-
-    Activate top K experts in MoE
-
-
-
-- **use_tutel**: bool
-
-    Default = False
-
-    Use Tutel optimizations in MoE
-
-
-
-- **moe_num_experts**: int
-
-    Default = 1
-
-    Number of MoE experts
-
-
-
-- **moe_loss_coeff**: float
-
-    Default = 0.1
-
-    Coefficient for MoE loss
-
-
-
-- **moe_train_capacity_factor**: float
-
-    Default = 1.0
-
-    The capacity of the expert at train time
-
-
-
-- **moe_eval_capacity_factor**: float
-
-    Default = 1.0
-
-    The capacity of the expert at eval time
-
-
-
-- **moe_min_capacity**: int
-
-    Default = 4
-
-    The minimum capacity per expert regardless of the capacity_factor
-
-
-
-- **moe_token_dropping**: bool
-
-    Default = False
-
-    Whether to drop tokens when exceeding capacity
-
-
-
-- **create_moe_param_group**: bool
-
-    Default = True
-
-    Whether to create a separate parameter group for MoE parameters
-
-
-
-- **moe_use_residual**: bool
-
-    Default = True
-
-    Whether to use residual in MoE
-
-
-
-- **moe_expert_parallel_size**: int
-
-    Default = 1
-
-    Number of parallel experts in MoE
-
-
->>>>>>> d0377563
-
-- **moe_type**: str
-
-    Default = megablocks
-
-    Either `deepspeed` or `megablocks`
-
-
-
-- **moe_glu**: bool
-
-    Default = False
-
-    Use gated linear units in MoE
-
-
-
-- **moe_lbl_in_fp32**: bool
-
-    Default = False
-
-    Whether to compute the load balancing loss in fp32.
-
-
-
-- **moe_jitter_eps**: float
-
-    Default = None
-
-    Coefficient for MoE routing jitter. Jitter is
-    not used if set to None
-
-
-
-- **enable_expert_tensor_parallelism**: bool
-
-    Default = False
-
-    Enable expert tensor parallelism
-
-
 
 ## NeoXArgsTokenizer
 
