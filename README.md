--- conflicted
+++ resolved
@@ -506,6 +506,7 @@
 - Eghbal A. Hosseini, Martin A. Schrimpf, Yian Zhang, Samuel Bowman, Noga Zaslavsky, and Evelina Fedorenko. "[Artificial neural network language models align neurally and behaviorally with humans even after a developmentally realistic amount of training.](https://www.biorxiv.org/content/10.1101/2022.10.04.510681)" _BioRxiv_, 2022.
 - Byung-Doh Oh and William Schuler. "[Transformer-Based LM Surprisal Predicts Human Reading Times Best with About Two Billion Training Tokens](https://arxiv.org/abs/2304.11389)." In *Findings of the Association for Computational Linguistics*, 2023.
 - Ta-Chung Chi, Ting-Han Fan, Alexander Rudnicky, and Peter Ramadge. "[Dissecting Transformer Length Extrapolation via the Lens of Receptive Field Analysis](https://aclanthology.org/2023.acl-long.756/)." In _Proceedings of the 61st Annual Meeting of the Association for Computational Linguistics (Volume 1: Long Papers)_, pp. 13522-13537, 2023.
+- Ta-Chung Chi, Ting-Han Fan, Li-Wei Chen, Alexander Rudnicky, and Peter Ramadge. "[Latent Positional Information is in the Self-Attention Variance of Transformer Language Models Without Positional Embeddings](https://aclanthology.org/2023.acl-short.102/)." In _Proceedings of the 61st Annual Meeting of the Association for Computational Linguistics (Volume 2: Short Papers)_, pp. 13522-13537 (2023).
 - Xidong Feng, Yicheng Luo, Ziyan Wang, Hongrui Tang, Mengyue Yang, Kun Shao, David Mguni, Yali Du, and Jun Wang. "[ChessGPT: Bridging Policy Learning and Language Modeling.](https://arxiv.org/abs/2306.09200)" _arXiv preprint arXiv:2306.09200_, 2023.
 - Orion Walker Dollar, Sameera Horawalavithana, Scott Vasquez, W. James Pfaendtner, and Svitlana Volkova. "[MolJET: Multimodal Joint Embedding Transformer for Conditional de novo Molecular Design and Multi-Property Optimization.](https://openreview.net/pdf?id=7UudBVsIrr)" _preprint under review_, 2023.
 - Jean Kaddour and Qi Liu. "[Text Data Augmentation in Low-Resource Settings via Fine-Tuning of Large Language Models](https://arxiv.org/abs/2310.01119)." _arXiv:2310.01119_, 2023.
@@ -577,83 +578,6 @@
 }
 ```
 
-<<<<<<< HEAD
-Citation instructions for other pretrained models can be found [in the appropriate repository](#pretrained-models).
-
-
-## Adoption and Publications
-
-**If you have found this library useful in your research, please reach out and let us know! We would love to add you to our lists.**
-
-GPT-NeoX has been used by academic and industry researchers for a variety of high performance computing projects.
-
-### Our Research
-EleutherAI and our collaborators have used it in the following publications:
- - Sid Black, Stella Biderman, Eric Hallahan, Quentin Anthony, Leo Gao, Laurence Golding, Horace He, Connor Leahy, McDonell, Jason Phang, Michael Pieler, Prashanth, Shivanshu Purohit, Laria Reynolds, Jon Tow, Ben Wang, and Samuel Weinbach. "[GPT-NeoX-20B: An Open-Source Autoregressive Language Model](https://arxiv.org/abs/2204.06745)." In *Proceedings of the ACL Workshop on Challenges \& Perspectives in Creating Large Language Models* (2022).
- - Stella Biderman, Hailey Schoelkopf, Quentin Anthony, Herbie Bradley, Kyle O’Brien, Eric Hallahan, Mohammad Aflah Khan et al. "[Pythia: A suite for analyzing large language models across training and scaling](https://arxiv.org/abs/2304.01373)." In _International Conference on Machine Learning_, pp. 2397-2430. PMLR (2023).
- - Zhangir Azerbayev, Bartosz Piotrowski, **Hailey Schoelkopf**, Edward W. Ayers, Dragomir Radev, and Jeremy Avigad. "[Proofnet: Autoformalizing and formally proving undergraduate-level mathematics](https://arxiv.org/abs/2302.12433). *arXiv preprint arXiv:2302.12433* (2023).
- - Stella Biderman, USVSN Sai Prashanth, Lintang Sutawika, Hailey Schoelkopf, Quentin Anthony, Shivanshu Purohit, and Edward Raff. "[Emergent and predictable memorization in large language models.](https://arxiv.org/abs/2304.11158)" *arXiv preprint arXiv:2304.11158* (2023).
- - Hyunwoong Ko, Kichang Yang, Minho Ryu, Taekyoon Choi, Seungmu Yang, and Sungho Park. "[A Technical Report for Polyglot-Ko: Open-Source Large-Scale Korean Language Models](https://arxiv.org/abs/2306.02254)." *arXiv preprint arXiv:2306.02254* (2023).
- - Kshitij Gupta, Benjamin Thérien, Adam Ibrahim, Mats Leon Richter, **Quentin Anthony**, Eugene Belilovsky, Irina Rish, and Timothée Lesort. "[Continual Pre-Training of Large Language Models: How to re-warm your model?](https://arxiv.org/abs/2308.04014)" In _Workshop on Efficient Systems for Foundation Models @ ICML_ (2023).
- - **Zhangir Azerbayev**, **Hailey Schoelkopf**, Keiran Paster, Marco Dos Santos, Stephen McAleer, Albert Q Jiang, Jia Deng, **Stella Biderman**, and Sean Welleck. "[Llemma: An open language model for mathematics]([https://arxiv.org/abs/2308.04014](https://arxiv.org/abs/2310.10631))" In _Math-AI Workshop @ NeurIPS_ (2023).
- - Alexander Havrilla, Maksym Zhuravinskyi, Duy Phung, Aman Tiwari, Jonathan Tow, **Stella Biderman**, **Quentin Anthony**, and **Louis Castricato**. "[trlX: A Framework for Large Scale Reinforcement Learning from Human Feedback](https://aclanthology.org/2023.emnlp-main.530/)." _Proceedings of the 2023 Conference on Empirical Methods in Natural Language Processing_, 2023.
-
-### External Publications
-The following publications by other research groups use this library:
-- Ta-Chung Chi, Ting-Han Fan, Peter J. Ramadge, and Alexander Rudnicky. "[KERPLE: Kernelized Relative Positional Embedding for Length Extrapolation](https://arxiv.org/abs/2205.09921)." In *Advances in Neural Information Processing Systems* 35 (2022).
-- Sameera Horawalavithana, Ellyn Ayton, Shivam Sharma, Scott Howland, Megha Subramanian, Scott Vasquez, Robin Cosbey, Maria Glenski, and Svitlana Volkova. "[Foundation Models of Scientific Knowledge for Chemistry: Opportunities, Challenges and Lessons Learned](https://aclanthology.org/2022.bigscience-1.12/)." In *Proceedings of the ACL Workshop on Challenges \& Perspectives in Creating Large Language Models* (2022).
-- Sophia Kolak, Ruben Martins, Claire Le Goues, and Vincent J. Hellendoorn. "[Patch Generation with Language Models: Feasibility and Scaling Behavior](https://par.nsf.gov/biblio/10340618)"." In *Proceedings of the Deep Learning for Code Workshop at ICLR* (2022).
-- Frank F. Xu, Uri Alon, Graham Neubig, and Vincent J. Hellendoorn. "[A Systematic Evaluation of Large Language Models of Code](https://arxiv.org/abs/2202.13169)." In *Proceedings of the ICLR Workshop on Deep Learning For Code* (2022).
-- Eghbal A. Hosseini, Martin A. Schrimpf, Yian Zhang, Samuel Bowman, Noga Zaslavsky, and Evelina Fedorenko. "[Artificial neural network language models align neurally and behaviorally with humans even after a developmentally realistic amount of training.](https://www.biorxiv.org/content/10.1101/2022.10.04.510681)" _BioRxiv_ (2022).
-- Byung-Doh Oh and William Schuler. "[Transformer-Based LM Surprisal Predicts Human Reading Times Best with About Two Billion Training Tokens](https://arxiv.org/abs/2304.11389)." *arXiv preprint arXiv:2304.11389* (2023).
-- Ta-Chung Chi, Ting-Han Fan, Alexander Rudnicky, and Peter Ramadge. "[Dissecting Transformer Length Extrapolation via the Lens of Receptive Field Analysis](https://aclanthology.org/2023.acl-long.756/)." In _Proceedings of the 61st Annual Meeting of the Association for Computational Linguistics (Volume 1: Long Papers)_, pp. 13522-13537 (2023).
-- Ta-Chung Chi, Ting-Han Fan, Li-Wei Chen, Alexander Rudnicky, and Peter Ramadge. "[Latent Positional Information is in the Self-Attention Variance of Transformer Language Models Without Positional Embeddings](https://aclanthology.org/2023.acl-short.102/)." In _Proceedings of the 61st Annual Meeting of the Association for Computational Linguistics (Volume 2: Short Papers)_, pp. 13522-13537 (2023).
-- Xidong Feng, Yicheng Luo, Ziyan Wang, Hongrui Tang, Mengyue Yang, Kun Shao, David Mguni, Yali Du, and Jun Wang. "[ChessGPT: Bridging Policy Learning and Language Modeling.](https://arxiv.org/abs/2306.09200)" _arXiv preprint arXiv:2306.09200_ (2023).
-- Orion Walker Dollar, Sameera Horawalavithana, Scott Vasquez, W. James Pfaendtner, and Svitlana Volkova. "[MolJET: Multimodal Joint Embedding Transformer for Conditional de novo Molecular Design and Multi-Property Optimization.](https://openreview.net/pdf?id=7UudBVsIrr)" _preprint_ (2023).
-- Jean Kaddour and Qi Liu. "[Text Data Augmentation in Low-Resource Settings via Fine-Tuning of Large Language Models](https://arxiv.org/abs/2310.01119)." _arXiv:2310.01119_ (2023).
-- Alon Albalak, Liangming Pan, Colin Raffel, and William Yang Wang. "[Efficient Online Data Mixing For Language Model Pre-Training](https://alon-albalak.github.io/images/Online_Data_Mixing.pdf)." _preprint_ (2023).
-- Eghbal A. Hosseini and Evelina Fedorenko. "[Large language models implicitly learn to straighten neural sentence trajectories to construct a predictive representation of natural language](https://www.biorxiv.org/content/10.1101/2023.11.05.564832v1)." _bioRxiv_ (2023).
-- Junqi Yin, Sajal Dash, Feiyi Wang, and Mallikarjun Shankar. "[FORGE: Pre-Training Open Foundation Models for Science](https://dl.acm.org/doi/abs/10.1145/3581784.3613215). _Proceedings of the International Conference for High Performance Computing, Networking, Storage and Analysis_, 1-13, 2023.
-- Jean Kaddour and Qi Liu. "[Text Data Augmentation in Low-Resource Settings via Fine-Tuning of Large Language Models](https://arxiv.org/abs/2310.01119)." _arXiv preprint arXiv:2310.01119_, 2023.
-- Peng Di, Jianguo Li, Hang Yu, Wei Jiang, Wenting Cai, Yang Cao, Chaoyu Chen, Dajun Chen, Hongwei Chen, Liang Chen, Gang Fan, Jie Gong, Zi Gong, Wen Hu, Tingting Guo, Zhichao Lei, Ting Li, Zheng Li, Ming Liang, Cong Liao, Bingchang Liu, Jiachen Liu, Zhiwei Liu, Shaojun Lu, Min Shen, Guangpei Wang, Huan Wang, Zhi Wang, Zhaogui Xu, Jiawei Yang, Qing Ye, Gehao Zhang, Yu Zhang, Zelin Zhao, Xunjin Zheng, Hailian Zhou, Lifu Zhu, and Xianying Zhu. "[CodeFuse-13B: A Pretrained Multi-lingual Code Large Language Model](https://arxiv.org/abs/2310.06266)." _arXiv preprint arXiv:2310.06266_, 2023.
-- Nikitha Rao, Kush Jain, Uri Alon, Claire Le Goues, and Vincent J Hellendoorn. "[CAT-LM Training Language Models on Aligned Code And Tests](https://arxiv.org/abs/2310.01602)." _38th IEEE/ACM International Conference on Automated Software Engineering (ASE)_, pp. 409-420. IEEE, 2023.
-
-
-
-### Models
-The following models were trained using this library:
-
-**English LLMs**
-- [EleutherAI](https://eleuther.ai/)'s [GPT-NeoX-20B](https://huggingface.co/EleutherAI/gpt-neox-20b) and [Pythia (70M through 13B)](https://github.com/EleutherAI/pythia)
-- [CarperAI](https://carper.ai/)'s [FIM-NeoX-1.3B](https://huggingface.co/CarperAI/FIM-NeoX-1.3B)
-- [StabilityAI](https://stability.ai/)'s [StableLM (3B and 7B)](https://github.com/Stability-AI/StableLM)
-- [Together.ai](https://together.ai/)'s [RedPajama-INCITE (3B and 7B)](https://together.ai/blog/redpajama-models-v1)
-- [Carnegie Mellon University](https://www.cmu.edu/hoskinson/)'s [proofGPT (1.3B and 6.7B)](https://huggingface.co/hoskinson-center/proofGPT-v0.1-6.7B)
-- [Dampish](https://huggingface.co/Dampish)'s [StellarX (2.8B and 4B)](https://huggingface.co/Dampish/StellarX-4B-V0.2)
-
-**Non-English LLMs**
-- [EleutherAI](https://eleuther.ai/)'s [Polyglot-Ko (1.3B through 12.8B)](https://github.com/EleutherAI/polyglot) (Korean)
-- [Korea University](http://nlp.korea.ac.kr/)'s [KULLM-Polyglot (5.8B and 12.8B)](https://github.com/nlpai-lab/KULLM) (Korean)
-- [LearnItAnyway](https://huggingface.co/LearnItAnyway)'s [LLaVA-Polyglot-Ko (1.3B)](https://huggingface.co/LearnItAnyway/llava-polyglot-ko-1.3b-hf) (Korean)
-- [Rinna Co.](https://rinna.co.jp/)'s [japanese-gpt-neox-3.6b](https://huggingface.co/rinna/japanese-gpt-neox-3.6b) (Japanese)
-- [Rinna Co.](https://rinna.co.jp/)'s [bilingual-gpt-neox-4b](https://huggingface.co/rinna/bilingual-gpt-neox-4b) (English / Japanese)
-- [CyberAgent](https://www.cyberagent.co.jp/en/)'s [Open-CLM (125M through 7B)](https://huggingface.co/cyberagent/open-calm-7b) (Japanese)
-- [The Hungarian Research Centre for Linguistics](https://nytud.hu/en)'s [PULI GPTrio (6.7B)](https://huggingface.co/NYTK/PULI-GPTrio) (Hungarian / English / Chinese)
-- [The University of Tokyo](https://weblab.t.u-tokyo.ac.jp/en/hpc/)'s [weblab-10b](https://huggingface.co/Kojima777/weblab-10b) and [weblab-10b-instruct](https://huggingface.co/Kojima777/weblab-10b-instruction-sft) (Japanese)
-- [nolando.ai](https://nolano.ai)'s [Hi-NOLIN (9B)](https://blog.nolano.ai/Hi-NOLIN/) (English, Hindi)
-
-**Code Models**
-- [Carnegie Mellon University](https://www.cmu.edu/)'s [PolyCoder (160M through 2.7B)](https://github.com/VHellendoorn/Code-LMs)
-- [StabilityAI](https://stability.ai/)'s [StableCode (1.3B)](https://stability.ai/blog/stablecode-llm-generative-ai-coding)
-- StabilityAI's [StableCode-Completion-Alpha (3B)](https://stability.ai/blog/stablecode-llm-generative-ai-coding)
- StableCode-Completion-Alpha-3B-4k
-
-**Other Modalities**
--  [University College London](https://www.ucl.ac.uk/computer-science/)'s [ChessGPT-3B](https://huggingface.co/Waterhorse/chessgpt-base-v1)
--  [Gretel](https://gretel.ai/)'s [Text-to-Table](https://huggingface.co/gretelai/text2table)
-
-=======
->>>>>>> 05cc29cd
 ## Licensing
 
 This repository hosts code that is part of EleutherAI's GPT-NeoX project. Copyright (c) 2021, EleutherAI. Licensed under the Apache License:
